--- conflicted
+++ resolved
@@ -7,12 +7,7 @@
 	"path/filepath"
 	"strings"
 
-<<<<<<< HEAD
-	"github.com/arrikto/oidc-authservice/logger"
-=======
 	"github.com/arrikto/oidc-authservice/common"
-	"github.com/gorilla/handlers"
->>>>>>> 0c4ea9aa
 	"github.com/gorilla/mux"
 )
 
@@ -22,7 +17,7 @@
 )
 
 var (
-	ThemesPath      = "/site/themes"
+	ThemesPath = "/site/themes"
 )
 
 type WebServer struct {
@@ -93,11 +88,7 @@
 // siteHandler returns an http.HandlerFunc that serves a given template
 func siteHandler(tmpl *template.Template, data interface{}) http.HandlerFunc {
 	return func(w http.ResponseWriter, r *http.Request) {
-<<<<<<< HEAD
-		logger := logger.ForRequest(r)
-=======
 		logger := common.RequestLogger(r, "web server")
->>>>>>> 0c4ea9aa
 		if err := tmpl.Execute(w, data); err != nil {
 			logger.Errorf("Error executing template: %v", err)
 		}
